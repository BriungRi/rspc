--- conflicted
+++ resolved
@@ -161,15 +161,7 @@
     return {
       exec: async (resolve, reject) => {
         if (op.method === "subscription") {
-<<<<<<< HEAD
-          reject(new Error(makeDoesntSupportSubscriptionsError(op.path)));
-=======
-          reject(
-            new Error(
-              `Subscribing to '${op.path}' failed as the HTTP transport does not support subscriptions! Maybe try using the websocket transport?`,
-            ),
-          );
->>>>>>> fb7f2697
+          reject(new Error(makeDoesntSupportSubscriptionsError(op.path)));\
           return;
         }
 
