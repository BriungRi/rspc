use std::marker::PhantomData;

use futures::Stream;
use serde::{de::DeserializeOwned, Serialize};
use specta::{Type, TypeDefs};

use crate::{
    internal::{
        BaseMiddleware, BuiltProcedureBuilder, MiddlewareBuilderLike, MiddlewareLayerBuilder,
        MiddlewareMerger, ProcedureStore, ResolverLayer, UnbuiltProcedureBuilder,
    },
    Config, DoubleArgStreamMarker, ExecError, MiddlewareBuilder, MiddlewareLike, RequestLayer,
    Resolver, Router, StreamResolver,
};

pub struct RouterBuilder<
    TCtx = (), // The is the context the current router was initialised with
    TMeta = (),
    TMiddleware = BaseMiddleware<TCtx>,
> where
    TCtx: Send + Sync + 'static,
    TMeta: Send + 'static,
    TMiddleware: MiddlewareBuilderLike<TCtx> + Send + 'static,
{
    config: Config,
    middleware: TMiddleware,
    queries: ProcedureStore<TCtx>,
    mutations: ProcedureStore<TCtx>,
    subscriptions: ProcedureStore<TCtx>,
    typ_store: TypeDefs,
    phantom: PhantomData<TMeta>,
}

#[allow(clippy::new_without_default, clippy::new_ret_no_self)]
impl<TCtx, TMeta> Router<TCtx, TMeta>
where
    TCtx: Send + Sync + 'static,
    TMeta: Send + 'static,
{
    pub fn new() -> RouterBuilder<TCtx, TMeta, BaseMiddleware<TCtx>> {
        RouterBuilder::new()
    }
}

#[allow(clippy::new_without_default)]
impl<TCtx, TMeta> RouterBuilder<TCtx, TMeta, BaseMiddleware<TCtx>>
where
    TCtx: Send + Sync + 'static,
    TMeta: Send + 'static,
{
    pub fn new() -> Self {
        Self {
            config: Config::new(),
            middleware: BaseMiddleware::default(),
            queries: ProcedureStore::new("query"),
            mutations: ProcedureStore::new("mutation"),
            subscriptions: ProcedureStore::new("subscription"),
            typ_store: TypeDefs::new(),
            phantom: PhantomData,
        }
    }
}

impl<TCtx, TLayerCtx, TMeta, TMiddleware> RouterBuilder<TCtx, TMeta, TMiddleware>
where
    TCtx: Send + Sync + 'static,
    TMeta: Send + 'static,
    TLayerCtx: Send + Sync + 'static,
    TMiddleware: MiddlewareBuilderLike<TCtx, LayerContext = TLayerCtx> + Send + 'static,
{
    /// Attach a configuration to the router. Calling this multiple times will overwrite the previous config.
    pub fn config(mut self, config: Config) -> Self {
        self.config = config;
        self
    }

    pub fn middleware<TNewMiddleware, TNewLayerCtx>(
        self,
        builder: impl Fn(MiddlewareBuilder<TLayerCtx>) -> TNewMiddleware,
    ) -> RouterBuilder<
        TCtx,
        TMeta,
        MiddlewareLayerBuilder<TCtx, TLayerCtx, TNewLayerCtx, TMiddleware, TNewMiddleware>,
    >
    where
        TNewLayerCtx: Send + Sync + 'static,
        TNewMiddleware: MiddlewareLike<TLayerCtx, NewCtx = TNewLayerCtx> + Send + Sync + 'static,
    {
        let Self {
            config,
            middleware,
            queries,
            mutations,
            subscriptions,
            typ_store,
            ..
        } = self;

        let mw = builder(MiddlewareBuilder(PhantomData));
        RouterBuilder {
            config,
            middleware: MiddlewareLayerBuilder {
                middleware,
                mw,
                phantom: PhantomData,
            },
            queries,
            mutations,
            subscriptions,
            typ_store,
            phantom: PhantomData,
        }
    }

    pub fn query<TResolver, TArg, TResult, TResultMarker, TResultMarker2>(
        mut self,
        key: &'static str,
        builder: impl Fn(
            UnbuiltProcedureBuilder<TLayerCtx, TResolver>,
        ) -> BuiltProcedureBuilder<TResolver>,
    ) -> Self
    where
        TArg: DeserializeOwned + Type,
<<<<<<< HEAD
        TResult: RequestLayer<TResultMarker>,
        TResolver: Fn(TLayerCtx, TArg) -> TResult + Send + Sync + 'static,
=======
        TResult: IntoLayerResult<TResultMarker2>,
>>>>>>> 63251e7f
    {
        let resolver = builder(UnbuiltProcedureBuilder::default()).resolver;
        self.queries.append(
            key.into(),
            self.middleware.build(ResolverLayer {
                func: move |ctx, input, _| {
                    resolver.exec(
                        ctx,
                        serde_json::from_value(input).map_err(ExecError::DeserializingArgErr)?,
                    )
                },
                phantom: PhantomData,
            }),
            TResolver::typedef(&mut self.typ_store),
        );
        self
    }

    pub fn mutation<TResolver, TArg, TResult, TResultMarker, TResultMarker2>(
        mut self,
        key: &'static str,
        builder: impl Fn(
            UnbuiltProcedureBuilder<TLayerCtx, TResolver>,
        ) -> BuiltProcedureBuilder<TResolver>,
    ) -> Self
    where
        TArg: DeserializeOwned + Type,
<<<<<<< HEAD
        TResult: RequestLayer<TResultMarker>,
        TResolver: Fn(TLayerCtx, TArg) -> TResult + Send + Sync + 'static,
=======
        TResult: IntoLayerResult<TResultMarker2>,
>>>>>>> 63251e7f
    {
        let resolver = builder(UnbuiltProcedureBuilder::default()).resolver;
        self.mutations.append(
            key.into(),
            self.middleware.build(ResolverLayer {
                func: move |ctx, input, _| {
                    resolver.exec(
                        ctx,
                        serde_json::from_value(input).map_err(ExecError::DeserializingArgErr)?,
                    )
                },
                phantom: PhantomData,
            }),
            TResolver::typedef(&mut self.typ_store),
        );
        self
    }

    pub fn subscription<TResolver, TArg, TStream, TResult, TResultMarker>(
        mut self,
        key: &'static str,
        builder: impl Fn(
            UnbuiltProcedureBuilder<TLayerCtx, TResolver>,
        ) -> BuiltProcedureBuilder<TResolver>,
    ) -> Self
    where
        TArg: DeserializeOwned + Type,
<<<<<<< HEAD
=======
        TResolver: Fn(TLayerCtx, TArg) -> TStream
            + StreamResolver<TLayerCtx, TMarker>
            + Send
            + Sync
            + 'static,
>>>>>>> 63251e7f
        TStream: Stream<Item = TResult> + Send + 'static,
        TResult: Serialize + Type,
        TResolver: Fn(TLayerCtx, TArg) -> TStream
            + StreamResolver<TLayerCtx, DoubleArgStreamMarker<TArg, TResultMarker, TStream>>
            + Send
            + Sync
            + 'static,
    {
        let resolver = builder(UnbuiltProcedureBuilder::default()).resolver;
        self.subscriptions.append(
            key.into(),
            self.middleware.build(ResolverLayer {
                func: move |ctx, input, _| {
                    resolver.exec(
                        ctx,
                        serde_json::from_value(input).map_err(ExecError::DeserializingArgErr)?,
                    )
                },
                phantom: PhantomData,
            }),
            TResolver::typedef(&mut self.typ_store),
        );
        self
    }

    pub fn merge<TNewLayerCtx, TIncomingMiddleware>(
        self,
        prefix: &'static str,
        router: RouterBuilder<TLayerCtx, TMeta, TIncomingMiddleware>,
    ) -> RouterBuilder<
        TCtx,
        TMeta,
        MiddlewareMerger<TCtx, TLayerCtx, TNewLayerCtx, TMiddleware, TIncomingMiddleware>,
    >
    where
        TNewLayerCtx: 'static,
        TIncomingMiddleware:
            MiddlewareBuilderLike<TLayerCtx, LayerContext = TNewLayerCtx> + Send + 'static,
    {
        #[allow(clippy::panic)]
        if prefix.is_empty() || prefix.starts_with("rpc.") || prefix.starts_with("rspc.") {
            panic!(
                "rspc error: attempted to merge a router with the prefix '{}', however this name is not allowed.",
                prefix
            );
        }

        let Self {
            config,
            middleware,
            mut queries,
            mut mutations,
            mut subscriptions,
            mut typ_store,
            ..
        } = self;

        for (key, query) in router.queries.store {
            queries.append(
                format!("{}{}", prefix, key),
                middleware.build(query.exec),
                query.ty,
            );
        }

        for (key, mutation) in router.mutations.store {
            mutations.append(
                format!("{}{}", prefix, key),
                middleware.build(mutation.exec),
                mutation.ty,
            );
        }

        for (key, subscription) in router.subscriptions.store {
            subscriptions.append(
                format!("{}{}", prefix, key),
                middleware.build(subscription.exec),
                subscription.ty,
            );
        }

        for (name, typ) in router.typ_store {
            typ_store.insert(name, typ);
        }

        RouterBuilder {
            config,
            middleware: MiddlewareMerger {
                middleware,
                middleware2: router.middleware,
                phantom: PhantomData,
            },
            queries,
            mutations,
            subscriptions,
            typ_store,
            phantom: PhantomData,
        }
    }

    pub fn build(self) -> Router<TCtx, TMeta> {
        let Self {
            config,
            queries,
            mutations,
            subscriptions,
            typ_store,
            ..
        } = self;

        let export_path = config.export_bindings_on_build.clone();
        let router = Router {
            config,
            queries,
            mutations,
            subscriptions,
            typ_store,
            phantom: PhantomData,
        };

        #[cfg(debug_assertions)]
        #[allow(clippy::unwrap_used)]
        if let Some(export_path) = export_path {
            router.export_ts(export_path).unwrap();
        }

        router
    }
}<|MERGE_RESOLUTION|>--- conflicted
+++ resolved
@@ -121,12 +121,8 @@
     ) -> Self
     where
         TArg: DeserializeOwned + Type,
-<<<<<<< HEAD
         TResult: RequestLayer<TResultMarker>,
         TResolver: Fn(TLayerCtx, TArg) -> TResult + Send + Sync + 'static,
-=======
-        TResult: IntoLayerResult<TResultMarker2>,
->>>>>>> 63251e7f
     {
         let resolver = builder(UnbuiltProcedureBuilder::default()).resolver;
         self.queries.append(
@@ -154,12 +150,8 @@
     ) -> Self
     where
         TArg: DeserializeOwned + Type,
-<<<<<<< HEAD
         TResult: RequestLayer<TResultMarker>,
         TResolver: Fn(TLayerCtx, TArg) -> TResult + Send + Sync + 'static,
-=======
-        TResult: IntoLayerResult<TResultMarker2>,
->>>>>>> 63251e7f
     {
         let resolver = builder(UnbuiltProcedureBuilder::default()).resolver;
         self.mutations.append(
@@ -187,14 +179,6 @@
     ) -> Self
     where
         TArg: DeserializeOwned + Type,
-<<<<<<< HEAD
-=======
-        TResolver: Fn(TLayerCtx, TArg) -> TStream
-            + StreamResolver<TLayerCtx, TMarker>
-            + Send
-            + Sync
-            + 'static,
->>>>>>> 63251e7f
         TStream: Stream<Item = TResult> + Send + 'static,
         TResult: Serialize + Type,
         TResolver: Fn(TLayerCtx, TArg) -> TStream
